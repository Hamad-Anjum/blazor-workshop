--- conflicted
+++ resolved
@@ -66,15 +66,8 @@
 
     async Task PlaceOrder()
     {
-<<<<<<< HEAD
-        var newOrderId = await HttpClient.PostJsonAsync<int>("orders", OrderState.Order);
+        var newOrderId = await HttpClient.PostJsonAsync<int>("orders", Order);
         OrderState.ResetOrder();
         UriHelper.NavigateTo($"myorders/{newOrderId}");
-=======
-        await HttpClient.PostJsonAsync("orders", Order);
-        OrderState.ResetOrder();
-
-        UriHelper.NavigateTo("myorders");
->>>>>>> 2856ede6
     }
 }